--- conflicted
+++ resolved
@@ -11,45 +11,27 @@
 last = element last { text }
 Person = attribute id { xsd:NCName }?, (first? & last)
 
-local-filename = xsd:string { pattern="[A-Za-z0-9._\-]+" }
-checksum = attribute hash { xsd:string {minLength="8" maxLength="8" pattern="[0-9a-f]*"} }
-url-with-checksum = element url {
-    xsd:anyURI {pattern="https?://.*"} |
-    (local-filename, checksum)
-}
-attachment = element attachment {
-    attribute type { xsd:NCName }?,
-    checksum,
-    local-filename
-}
-
 Paper = element paper {
   attribute id { xsd:positiveInteger },
   attribute ingest-date { xsd:date }?,
   (element abstract { MarkupText }?
-<<<<<<< HEAD
    & element attachment {
        attribute type { xsd:NCName }?,
-       xsd:anyURI
+       xsd:NCName
      }*
-=======
-   & attachment*
->>>>>>> 496892af
    & element author { Person }*
    & element doi { xsd:anyURI }?
    & element editor { Person }*
    & element revision {
        attribute id { xsd:positiveInteger },
-       attribute href { local-filename },
+       attribute href { xsd:anyURI },
        attribute date { xsd:date }?,
-       checksum,
        text
      }*
    & element erratum {
        attribute id { xsd:positiveInteger },
        attribute date { xsd:date }?,
-       checksum,
-       local-filename
+       xsd:NCName
      }*
    & element issue { xsd:positiveInteger }?
    & element journal { text }?
@@ -60,14 +42,13 @@
    & element note { text }?
    & element pages { text }?
    & element title { MarkupText }
-   & url-with-checksum?
+   & element url { xsd:anyURI }?
    & element video {
        attribute href { xsd:anyURI },
        attribute tag { text },
        attribute permission { xsd:boolean }?
      }*
    & element volume { xsd:positiveInteger }?
-   & element language { xsd:language }?
    )
 }
 Meta = element meta {
@@ -80,27 +61,22 @@
    & element year { xsd:gYear }?
    & element volume { xsd:positiveInteger }?
    & (element ISBN { xsd:NMTOKEN } | element isbn { xsd:NMTOKEN })?
-   & url-with-checksum?
+   & element url { xsd:anyURI }?
    & element doi { xsd:anyURI }?
   )
 }
 Frontmatter = element frontmatter {
-  (url-with-checksum?
+  (element url { xsd:anyURI }?
    & element pages { text }?
    & element revision {
        attribute id { xsd:positiveInteger },
-       attribute href { local-filename },
-       checksum,
+       attribute href { xsd:anyURI },
        text
      }*
-<<<<<<< HEAD
    & element attachment {
        attribute type { xsd:NCName }?,
-       xsd:anyURI
+       xsd:NCName
      }*
-=======
-   & attachment*
->>>>>>> 496892af
    & element doi { xsd:anyURI }?
   )
 }
