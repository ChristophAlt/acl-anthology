--- conflicted
+++ resolved
@@ -4,12 +4,8 @@
 css_container: container-fluid
 ---
 
-<<<<<<< HEAD
-We have recently added hundreds of videos, and expanded the early years of the Computational Linguistics Journal.
-=======
 We have recently added hundreds of videos, and expanded the early years of the Computational Linguistics Journal.
 
 The Anthology can archive your poster or presentation!
 Please submit them in PDF format by [filling out this form](https://forms.office.com/Pages/ResponsePage.aspx?id=DQSIkWdsW0yxEjajBLZtrQAAAAAAAAAAAAMAABqTSThUN0I2VEdZMTk4Sks3S042MVkxUEZQUVdOUS4u).
-Attachments will be distributed under the terms of the [CC-BY-4.0 license](https://creativecommons.org/licenses/by/4.0/).
->>>>>>> ec1891a9
+Attachments will be distributed under the terms of the [CC-BY-4.0 license](https://creativecommons.org/licenses/by/4.0/).